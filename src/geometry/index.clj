--- conflicted
+++ resolved
@@ -73,14 +73,6 @@
 
 (defn neighbours
   "Find nearest indexed feature(s) using RTree.nearest() ref
-<<<<<<< HEAD
-  https://javadoc.io/static/com.github.davidmoten/rtree/0.9/com/github/davidmoten/rtree/RTree.html#nearest-com.github.davidmoten.rtree.geometry.Rectangle-double-int-
-  Entries sorted nearest first.
-  `q`: query shape
-  `range`: max distance of returned entries from a rectangle around q
-  `n`: max number of entries to return
-  "
-=======
    https://javadoc.io/static/com.github.davidmoten/rtree/0.11/com/github/davidmoten/rtree/RTree.html#nearest-com.github.davidmoten.rtree.geometry.Rectangle-double-int-
    If more than one entry found they are sorted nearest first.
    `q`: query shape
@@ -94,7 +86,6 @@
    as entries are sorted by actual distance.
    "
   [^RTree index q range n]
->>>>>>> 7b93730c
   (let [matches (into [] (.nearest index
                                    (rtree-rectangle-bounds q)
                                    (double range) (int n)))]
