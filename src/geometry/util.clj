(ns geometry.util
  "Utility functions for operating on geometries"
<<<<<<< HEAD
  (:require [geometry.core :as g]
            [taoensso.timbre :as log]
            )
  (:import [org.locationtech.jts.noding SegmentStringDissolver SegmentStringUtil]
           [org.locationtech.jts.geom Geometry PrecisionModel]
           [org.locationtech.jts.noding.snapround SnapRoundingNoder]
           [org.locationtech.jts.geom GeometryFactory]
           [org.locationtech.jts.operation.polygonize Polygonizer]
           )
  )

(def ^:dynamic *factory*
  (let [csf

        ^org.locationtech.jts.geom.CoordinateSequenceFactory
        (org.locationtech.jts.geom.impl.CoordinateArraySequenceFactory/instance)

        ;; for some reason, reading from geopackage constructs
        ;; CoordinateXY nowadays, which break when used with some SRS.
        ;; so we make a special factory which can never produce such
        ;; coordinates.
        csf-hack
        (reify Object
          org.locationtech.jts.geom.CoordinateSequenceFactory
          (^org.locationtech.jts.geom.CoordinateSequence
            create [_ ^"[Lorg.locationtech.jts.geom.Coordinate;" x]
            ^org.locationtech.jts.geom.CoordinateSequence
            (.create csf ^"[Lorg.locationtech.jts.geom.Coordinate;" x))

          (^org.locationtech.jts.geom.CoordinateSequence create
            [_ ^org.locationtech.jts.geom.CoordinateSequence x]
            (.create csf x))

          (^org.locationtech.jts.geom.CoordinateSequence create
            [_ ^int size ^int dimension]

            (.create csf size (int 3)))

          (^org.locationtech.jts.geom.CoordinateSequence create
            [_ ^int size ^int dimension ^int measures]

            (.create csf size (int 3) measures)))]
    (GeometryFactory. csf-hack)))


(defn node-paths
  "From JTS docs: To specify 3 decimal places of precision,
   use a scale factor of 1000.
   To specify -3 decimal places of precision (i.e. rounding to
   the nearest 1000), use a scale factor of 0.001."
  [paths & {:keys [snapping-scale-factor]
            :or {snapping-scale-factor 10.0}}]
  (let [paths (->> paths
                   (map (fn [^Geometry g] (:geometry g))))
        pm (new PrecisionModel (float snapping-scale-factor))
        noder (new SnapRoundingNoder pm)
        noded-paths (mapcat #(SegmentStringUtil/extractSegmentStrings %) paths)
        noded-paths (do (.computeNodes noder noded-paths)
                        (.getNodedSubstrings noder))
        dissolver (new SegmentStringDissolver)
        noded-paths (do (.dissolve dissolver noded-paths)
                        (.getDissolved dissolver))]
    (SegmentStringUtil/toGeometry noded-paths *factory*)))

=======
  (:require [taoensso.timbre :as log]
            [geometry.core :as g]
            [geometry.noder :as n])
  (:import [org.locationtech.jts.operation.polygonize Polygonizer]
           [org.locationtech.jts.geom Geometry PrecisionModel]))
>>>>>>> 8e920c59

(defn polygonize
  "Polygonize the lines in the input geometries.
  Returns a new set of polygons. :snapping-scale-factor is a float given to
  PrecisionModel, so for 27700 1.0 is 1m, 0.1 is 100cm and so on.
  "
  [geometries & {:keys [snapping-scale-factor]
            :or   {snapping-scale-factor 10.0}}]
  (let [noded-paths (n/node
                     geometries
                     :precision-model (new PrecisionModel (float snapping-scale-factor)))

        polygonizer (doto (new Polygonizer)
                      (.add noded-paths))
        
        invalid-ring-lines (count (.getInvalidRingLines polygonizer))
<<<<<<< HEAD
        dangles (count (.getDangles polygonizer))
        cut-edges (count (.getCutEdges polygonizer))
        polygons (.getPolygons polygonizer)
        invalid (remove g/valid? polygons)]
=======
        dangles            (count (.getDangles polygonizer))
        cut-edges          (count (.getCutEdges polygonizer))
        polygons           (.getPolygons polygonizer)
        invalid            (remove g/valid? polygons)]
>>>>>>> 8e920c59
    (log/infof "polygonized paths: %d polygons - %d invalid ring lines - %d dangles - %d cut-edges",
               (count polygons) invalid-ring-lines dangles cut-edges)
    (log/infof "%d invalid polygons" (count invalid))
    polygons))<|MERGE_RESOLUTION|>--- conflicted
+++ resolved
@@ -1,77 +1,10 @@
 (ns geometry.util
   "Utility functions for operating on geometries"
-<<<<<<< HEAD
-  (:require [geometry.core :as g]
-            [taoensso.timbre :as log]
-            )
-  (:import [org.locationtech.jts.noding SegmentStringDissolver SegmentStringUtil]
-           [org.locationtech.jts.geom Geometry PrecisionModel]
-           [org.locationtech.jts.noding.snapround SnapRoundingNoder]
-           [org.locationtech.jts.geom GeometryFactory]
-           [org.locationtech.jts.operation.polygonize Polygonizer]
-           )
-  )
-
-(def ^:dynamic *factory*
-  (let [csf
-
-        ^org.locationtech.jts.geom.CoordinateSequenceFactory
-        (org.locationtech.jts.geom.impl.CoordinateArraySequenceFactory/instance)
-
-        ;; for some reason, reading from geopackage constructs
-        ;; CoordinateXY nowadays, which break when used with some SRS.
-        ;; so we make a special factory which can never produce such
-        ;; coordinates.
-        csf-hack
-        (reify Object
-          org.locationtech.jts.geom.CoordinateSequenceFactory
-          (^org.locationtech.jts.geom.CoordinateSequence
-            create [_ ^"[Lorg.locationtech.jts.geom.Coordinate;" x]
-            ^org.locationtech.jts.geom.CoordinateSequence
-            (.create csf ^"[Lorg.locationtech.jts.geom.Coordinate;" x))
-
-          (^org.locationtech.jts.geom.CoordinateSequence create
-            [_ ^org.locationtech.jts.geom.CoordinateSequence x]
-            (.create csf x))
-
-          (^org.locationtech.jts.geom.CoordinateSequence create
-            [_ ^int size ^int dimension]
-
-            (.create csf size (int 3)))
-
-          (^org.locationtech.jts.geom.CoordinateSequence create
-            [_ ^int size ^int dimension ^int measures]
-
-            (.create csf size (int 3) measures)))]
-    (GeometryFactory. csf-hack)))
-
-
-(defn node-paths
-  "From JTS docs: To specify 3 decimal places of precision,
-   use a scale factor of 1000.
-   To specify -3 decimal places of precision (i.e. rounding to
-   the nearest 1000), use a scale factor of 0.001."
-  [paths & {:keys [snapping-scale-factor]
-            :or {snapping-scale-factor 10.0}}]
-  (let [paths (->> paths
-                   (map (fn [^Geometry g] (:geometry g))))
-        pm (new PrecisionModel (float snapping-scale-factor))
-        noder (new SnapRoundingNoder pm)
-        noded-paths (mapcat #(SegmentStringUtil/extractSegmentStrings %) paths)
-        noded-paths (do (.computeNodes noder noded-paths)
-                        (.getNodedSubstrings noder))
-        dissolver (new SegmentStringDissolver)
-        noded-paths (do (.dissolve dissolver noded-paths)
-                        (.getDissolved dissolver))]
-    (SegmentStringUtil/toGeometry noded-paths *factory*)))
-
-=======
   (:require [taoensso.timbre :as log]
             [geometry.core :as g]
             [geometry.noder :as n])
   (:import [org.locationtech.jts.operation.polygonize Polygonizer]
            [org.locationtech.jts.geom Geometry PrecisionModel]))
->>>>>>> 8e920c59
 
 (defn polygonize
   "Polygonize the lines in the input geometries.
@@ -88,17 +21,10 @@
                       (.add noded-paths))
         
         invalid-ring-lines (count (.getInvalidRingLines polygonizer))
-<<<<<<< HEAD
-        dangles (count (.getDangles polygonizer))
-        cut-edges (count (.getCutEdges polygonizer))
-        polygons (.getPolygons polygonizer)
-        invalid (remove g/valid? polygons)]
-=======
         dangles            (count (.getDangles polygonizer))
         cut-edges          (count (.getCutEdges polygonizer))
         polygons           (.getPolygons polygonizer)
         invalid            (remove g/valid? polygons)]
->>>>>>> 8e920c59
     (log/infof "polygonized paths: %d polygons - %d invalid ring lines - %d dangles - %d cut-edges",
                (count polygons) invalid-ring-lines dangles cut-edges)
     (log/infof "%d invalid polygons" (count invalid))
